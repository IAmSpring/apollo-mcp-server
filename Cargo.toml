[workspace]
resolver = "2"
members = [
  "crates/apollo-mcp-server",
  "crates/apollo-mcp-registry",
  "crates/apollo-schema-index",
]

[workspace.package]
authors = ["Apollo <opensource@apollographql.com>"]
version = "0.5.2"

[workspace.dependencies]
apollo-compiler = "1.27.0"
apollo-federation = "2.1.3"
futures = { version = "0.3.31", features = ["thread-pool"] }
insta = { version = "1.43.1", features = [
  "json",
  "redactions",
  "yaml",
  "glob",
] }
reqwest = { version = "0.12.15", default-features = false, features = [
  "gzip",
  "json",
  "native-tls-vendored",
] }
<<<<<<< HEAD
rstest = "0.25.0"
=======
secrecy = { version = "0.10.3", features = ["serde"] }
>>>>>>> ad5c9e38
serde = { version = "1.0.219", features = ["derive"] }
serde_json = "1.0.140"
thiserror = "2.0.12"
tokio = { version = "1.45.0", features = [
  "fs",
  "io-std",
  "macros",
  "net",
  "rt",
  "rt-multi-thread",
  "signal",
  "sync",
  "time",
] }
tokio-stream = "0.1"
tracing = "0.1.41"
tracing-core = "0.1.33"
tracing-subscriber = { version = "0.3.19", features = ["json"] }
url = { version = "2.4", features = ["serde"] }

[workspace.metadata]
crane.name = "apollo-mcp"

[workspace.lints.clippy]
exit = "deny"
expect_used = "deny"
indexing_slicing = "deny"
unwrap_used = "deny"
panic = "deny"<|MERGE_RESOLUTION|>--- conflicted
+++ resolved
@@ -25,11 +25,8 @@
   "json",
   "native-tls-vendored",
 ] }
-<<<<<<< HEAD
 rstest = "0.25.0"
-=======
 secrecy = { version = "0.10.3", features = ["serde"] }
->>>>>>> ad5c9e38
 serde = { version = "1.0.219", features = ["derive"] }
 serde_json = "1.0.140"
 thiserror = "2.0.12"
