use std::{net::SocketAddr, sync::Arc};

use apollo_compiler::{Name, Schema, ast::OperationType, validation::Valid};
use rmcp::transport::StreamableHttpService;
use rmcp::transport::streamable_http_server::session::local::LocalSessionManager;
use rmcp::{
    ServiceExt as _,
    transport::{SseServer, sse_server::SseServerConfig, stdio},
};
use tokio::sync::{Mutex, RwLock};
use tokio_util::sync::CancellationToken;
use tracing::{debug, error, info};

use crate::{
    errors::ServerError,
    explorer::Explorer,
    introspection::tools::{execute::Execute, introspect::Introspect, search::Search},
    operations::{MutationMode, RawOperation},
    server::Transport,
};

use super::{Config, Running, shutdown_signal};

pub(super) struct Starting {
    pub(super) config: Config,
    pub(super) schema: Valid<Schema>,
    pub(super) operations: Vec<RawOperation>,
}

impl Starting {
    pub(super) async fn start(self) -> Result<Running, ServerError> {
        let peers = Arc::new(RwLock::new(Vec::new()));

        let operations: Vec<_> = self
            .operations
            .into_iter()
            .filter_map(|operation| {
                operation
                    .into_operation(
                        &self.schema,
                        self.config.custom_scalar_map.as_ref(),
                        self.config.mutation_mode,
                        self.config.disable_type_description,
                        self.config.disable_schema_description,
                    )
                    .unwrap_or_else(|error| {
                        error!("Invalid operation: {}", error);
                        None
                    })
            })
            .collect();

        debug!(
            "Loaded {} operations:\n{}",
            operations.len(),
            serde_json::to_string_pretty(&operations)?
        );

<<<<<<< HEAD
=======
        let execute_tool = self
            .config
            .execute_introspection
            .then(|| Execute::new(self.config.mutation_mode));

>>>>>>> ad5c9e38
        let root_query_type = self
            .config
            .introspect_introspection
            .then(|| {
                self.schema
                    .root_operation(OperationType::Query)
                    .map(Name::as_str)
                    .map(|s| s.to_string())
            })
            .flatten();
        let root_mutation_type = self
            .config
            .introspect_introspection
            .then(|| {
                matches!(self.config.mutation_mode, MutationMode::All)
                    .then(|| {
                        self.schema
                            .root_operation(OperationType::Mutation)
                            .map(Name::as_str)
                            .map(|s| s.to_string())
                    })
                    .flatten()
            })
            .flatten();
        let schema = Arc::new(Mutex::new(self.schema));
<<<<<<< HEAD

        let (execute_tool, introspect_tool) = if self.config.introspection {
            (
                Some(Execute::new(self.config.mutation_mode)),
                Some(Introspect::new(
                    schema.clone(),
                    root_query_type,
                    root_mutation_type,
                )),
            )
        } else {
            (None, None)
        };
        let search_tool = if self.config.search {
            Some(Search::new(
                schema.clone(),
                matches!(self.config.mutation_mode, MutationMode::All),
            )?)
        } else {
            None
        };
=======
        let introspect_tool = self
            .config
            .introspect_introspection
            .then(|| Introspect::new(schema.clone(), root_query_type, root_mutation_type));
>>>>>>> ad5c9e38

        let explorer_tool = self.config.explorer_graph_ref.map(Explorer::new);

        let cancellation_token = CancellationToken::new();

        let running = Running {
            schema,
            operations: Arc::new(Mutex::new(operations)),
            headers: self.config.headers,
            endpoint: self.config.endpoint,
            execute_tool,
            introspect_tool,
            search_tool,
            explorer_tool,
            custom_scalar_map: self.config.custom_scalar_map,
            peers,
            cancellation_token: cancellation_token.clone(),
            mutation_mode: self.config.mutation_mode,
            disable_type_description: self.config.disable_type_description,
            disable_schema_description: self.config.disable_schema_description,
        };

        match self.config.transport {
            Transport::StreamableHttp { address, port } => {
                info!(port = ?port, address = ?address, "Starting MCP server in Streamable HTTP mode");
                let running = running.clone();
                let listen_address = SocketAddr::new(address, port);
                let service = StreamableHttpService::new(
                    move || Ok(running.clone()),
                    LocalSessionManager::default().into(),
                    Default::default(),
                );
                let router = axum::Router::new().nest_service("/mcp", service);
                let tcp_listener = tokio::net::TcpListener::bind(listen_address).await?;
                tokio::spawn(async move {
                    if let Err(e) = axum::serve(tcp_listener, router)
                        .with_graceful_shutdown(shutdown_signal())
                        .await
                    {
                        // This can never really happen
                        error!("Failed to start MCP server: {e:?}");
                    }
                });
            }
            Transport::SSE { address, port } => {
                info!(port = ?port, address = ?address, "Starting MCP server in SSE mode");
                let running = running.clone();
                let listen_address = SocketAddr::new(address, port);
                SseServer::serve_with_config(SseServerConfig {
                    bind: listen_address,
                    sse_path: "/sse".to_string(),
                    post_path: "/message".to_string(),
                    ct: cancellation_token,
                    sse_keep_alive: None,
                })
                .await?
                .with_service(move || running.clone());
            }
            Transport::Stdio => {
                info!("Starting MCP server in stdio mode");
                let service = running.clone().serve(stdio()).await.inspect_err(|e| {
                    error!("serving error: {:?}", e);
                })?;
                service.waiting().await.map_err(ServerError::StartupError)?;
            }
        }

        Ok(running)
    }
}<|MERGE_RESOLUTION|>--- conflicted
+++ resolved
@@ -56,14 +56,11 @@
             serde_json::to_string_pretty(&operations)?
         );
 
-<<<<<<< HEAD
-=======
         let execute_tool = self
             .config
             .execute_introspection
             .then(|| Execute::new(self.config.mutation_mode));
 
->>>>>>> ad5c9e38
         let root_query_type = self
             .config
             .introspect_introspection
@@ -89,21 +86,11 @@
             })
             .flatten();
         let schema = Arc::new(Mutex::new(self.schema));
-<<<<<<< HEAD
-
-        let (execute_tool, introspect_tool) = if self.config.introspection {
-            (
-                Some(Execute::new(self.config.mutation_mode)),
-                Some(Introspect::new(
-                    schema.clone(),
-                    root_query_type,
-                    root_mutation_type,
-                )),
-            )
-        } else {
-            (None, None)
-        };
-        let search_tool = if self.config.search {
+        let introspect_tool = self
+            .config
+            .introspect_introspection
+            .then(|| Introspect::new(schema.clone(), root_query_type, root_mutation_type));
+        let search_tool = if self.config.search_introspection {
             Some(Search::new(
                 schema.clone(),
                 matches!(self.config.mutation_mode, MutationMode::All),
@@ -111,12 +98,6 @@
         } else {
             None
         };
-=======
-        let introspect_tool = self
-            .config
-            .introspect_introspection
-            .then(|| Introspect::new(schema.clone(), root_query_type, root_mutation_type));
->>>>>>> ad5c9e38
 
         let explorer_tool = self.config.explorer_graph_ref.map(Explorer::new);
 
