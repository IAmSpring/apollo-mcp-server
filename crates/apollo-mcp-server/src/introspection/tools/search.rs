//! MCP tool to search a GraphQL schema.

use crate::errors::McpError;
use crate::introspection::minify::MinifyExt as _;
use crate::schema_from_type;
use crate::schema_tree_shake::{DepthLimit, SchemaTreeShaker};
use apollo_compiler::ast::{Field, OperationType as AstOperationType, Selection};
use apollo_compiler::validation::Valid;
use apollo_compiler::{Name, Node, Schema};
use apollo_schema_index::{OperationType, Options, SchemaIndex};
use rmcp::model::{CallToolResult, Content, ErrorCode, Tool};
use rmcp::schemars::JsonSchema;
use rmcp::serde_json::Value;
use rmcp::{schemars, serde_json};
use serde::Deserialize;
use std::fmt::Debug;
use std::sync::Arc;
use tokio::sync::Mutex;
use tracing::debug;

/// The name of the tool to search a GraphQL schema.
pub const SEARCH_TOOL_NAME: &str = "search";

/// The maximum number of search results to consider.
const MAX_SEARCH_RESULTS: usize = 5;

/// A tool to search a GraphQL schema.
#[derive(Clone)]
pub struct Search {
    schema: Arc<Mutex<Valid<Schema>>>,
    index: SchemaIndex,
    allow_mutations: bool,
<<<<<<< HEAD
    minify: bool,
=======
    leaf_depth: usize,
>>>>>>> f97e7af2
    pub tool: Tool,
}

/// Input for the search tool.
#[derive(JsonSchema, Deserialize)]
pub struct Input {
    /// The search terms
    terms: Vec<String>,
}

/// An error while indexing the GraphQL schema.
#[derive(Debug, thiserror::Error)]
pub enum IndexingError {
    #[error("Unable to index schema: {0}")]
    IndexingError(#[from] apollo_schema_index::error::IndexingError),

    #[error("Unable to lock schema: {0}")]
    TryLockError(#[from] tokio::sync::TryLockError),
}

impl Search {
    pub fn new(
        schema: Arc<Mutex<Valid<Schema>>>,
        allow_mutations: bool,
<<<<<<< HEAD
        minify: bool,
=======
        leaf_depth: usize,
        index_memory_bytes: usize,
>>>>>>> f97e7af2
    ) -> Result<Self, IndexingError> {
        let root_types = if allow_mutations {
            OperationType::Query | OperationType::Mutation
        } else {
            OperationType::Query.into()
        };
        let locked = &schema.try_lock()?;
        Ok(Self {
            schema: schema.clone(),
            index: SchemaIndex::new(locked, root_types, index_memory_bytes)?,
            allow_mutations,
<<<<<<< HEAD
            minify,
=======
            leaf_depth,
>>>>>>> f97e7af2
            tool: Tool::new(
                SEARCH_TOOL_NAME,
                "Search a GraphQL schema",
                schema_from_type!(Input),
            ),
        })
    }

    pub async fn execute(&self, input: Input) -> Result<CallToolResult, McpError> {
        let mut root_paths = self
            .index
            .search(input.terms.clone(), Options::default())
            .map_err(|e| {
                McpError::new(
                    ErrorCode::INTERNAL_ERROR,
                    format!("Failed to search index: {e}"),
                    None,
                )
            })?;

        root_paths.truncate(MAX_SEARCH_RESULTS);
        debug!(
            "Root paths for search terms: {}\n{}",
            input.terms.join(", "),
            root_paths
                .iter()
                .map(ToString::to_string)
                .collect::<Vec<String>>()
                .join("\n"),
        );

        let schema = self.schema.lock().await;
        let mut tree_shaker = SchemaTreeShaker::new(&schema);
        for root_path in root_paths {
            let path_len = root_path.inner.len();
            for (i, path_node) in root_path.inner.into_iter().enumerate() {
                if let Some(extended_type) = schema.types.get(path_node.node_type.as_str()) {
                    let (selection_set, depth) = if i == path_len - 1 {
                        (None, DepthLimit::Limited(self.leaf_depth))
                    } else {
                        (
                            path_node.field_name.as_ref().map(|field_name| {
                                vec![Selection::Field(Node::from(Field {
                                    alias: Default::default(),
                                    name: Name::new_unchecked(field_name),
                                    arguments: Default::default(),
                                    selection_set: Default::default(),
                                    directives: Default::default(),
                                }))]
                            }),
                            DepthLimit::Limited(1),
                        )
                    };
                    tree_shaker.retain_type(extended_type, selection_set.as_ref(), depth)
                }
                for field_arg in path_node.field_args {
                    if let Some(extended_type) = schema.types.get(field_arg.as_str()) {
                        // Retain input types with unlimited depth because all input must be given
                        tree_shaker.retain_type(extended_type, None, DepthLimit::Unlimited);
                    }
                }
            }
        }

        let shaken = tree_shaker.shaken().unwrap_or_else(|schema| schema.partial);

        Ok(CallToolResult {
            content: shaken
                .types
                .iter()
                .filter(|(_name, extended_type)| {
                    !extended_type.is_built_in()
                        && schema
                            .root_operation(AstOperationType::Mutation)
                            .is_none_or(|root_name| {
                                extended_type.name() != root_name || self.allow_mutations
                            })
                })
                .map(|(_, extended_type)| {
                    if self.minify {
                        extended_type.minify()
                    } else {
                        extended_type.serialize().to_string()
                    }
                })
                .map(Content::text)
                .collect(),
            is_error: None,
        })
    }
}

#[cfg(test)]
mod tests {
    use super::*;
    use rmcp::model::RawContent;
    use rstest::{fixture, rstest};
    use std::ops::Deref;

    const TEST_SCHEMA: &str = include_str!("testdata/schema.graphql");

    fn content_to_snapshot(result: CallToolResult) -> String {
        result
            .content
            .into_iter()
            .filter_map(|c| {
                let c = c.deref();
                match c {
                    RawContent::Text(text) => Some(text.text.clone()),
                    _ => None,
                }
            })
            .collect::<Vec<String>>()
            .join("\n")
    }

    #[fixture]
    fn schema() -> Valid<Schema> {
        Schema::parse(TEST_SCHEMA, "schema.graphql")
            .expect("Failed to parse test schema")
            .validate()
            .expect("Failed to validate test schema")
    }

    #[rstest]
    #[tokio::test]
    async fn test_search_tool(schema: Valid<Schema>) {
        let schema = Arc::new(Mutex::new(schema));
<<<<<<< HEAD
        let search =
            Search::new(schema.clone(), false, false).expect("Failed to create search tool");
=======
        let search = Search::new(schema.clone(), false, 1, 15_000_000)
            .expect("Failed to create search tool");
>>>>>>> f97e7af2

        let result = search
            .execute(Input {
                terms: vec!["User".to_string()],
            })
            .await
            .expect("Search execution failed");

        assert!(!result.is_error.unwrap_or(false));
        insta::assert_snapshot!(content_to_snapshot(result));
    }

    #[rstest]
    #[tokio::test]
    async fn test_referencing_types_are_collected(schema: Valid<Schema>) {
        let schema = Arc::new(Mutex::new(schema));
        let search =
<<<<<<< HEAD
            Search::new(schema.clone(), true, false).expect("Failed to create search tool");
=======
            Search::new(schema.clone(), true, 1, 15_000_000).expect("Failed to create search tool");
>>>>>>> f97e7af2

        // Search for a type that should have references
        let result = search
            .execute(Input {
                terms: vec!["User".to_string()],
            })
            .await
            .expect("Search execution failed");

        assert!(!result.is_error.unwrap_or(false));
        assert!(
            content_to_snapshot(result).contains("createUser"),
            "Expected to find the createUser mutation in search results"
        );
    }
}<|MERGE_RESOLUTION|>--- conflicted
+++ resolved
@@ -30,11 +30,8 @@
     schema: Arc<Mutex<Valid<Schema>>>,
     index: SchemaIndex,
     allow_mutations: bool,
-<<<<<<< HEAD
+    leaf_depth: usize,
     minify: bool,
-=======
-    leaf_depth: usize,
->>>>>>> f97e7af2
     pub tool: Tool,
 }
 
@@ -59,12 +56,9 @@
     pub fn new(
         schema: Arc<Mutex<Valid<Schema>>>,
         allow_mutations: bool,
-<<<<<<< HEAD
-        minify: bool,
-=======
         leaf_depth: usize,
         index_memory_bytes: usize,
->>>>>>> f97e7af2
+        minify: bool,
     ) -> Result<Self, IndexingError> {
         let root_types = if allow_mutations {
             OperationType::Query | OperationType::Mutation
@@ -76,11 +70,8 @@
             schema: schema.clone(),
             index: SchemaIndex::new(locked, root_types, index_memory_bytes)?,
             allow_mutations,
-<<<<<<< HEAD
+            leaf_depth,
             minify,
-=======
-            leaf_depth,
->>>>>>> f97e7af2
             tool: Tool::new(
                 SEARCH_TOOL_NAME,
                 "Search a GraphQL schema",
@@ -209,13 +200,8 @@
     #[tokio::test]
     async fn test_search_tool(schema: Valid<Schema>) {
         let schema = Arc::new(Mutex::new(schema));
-<<<<<<< HEAD
-        let search =
-            Search::new(schema.clone(), false, false).expect("Failed to create search tool");
-=======
-        let search = Search::new(schema.clone(), false, 1, 15_000_000)
+        let search = Search::new(schema.clone(), false, 1, 15_000_000, false)
             .expect("Failed to create search tool");
->>>>>>> f97e7af2
 
         let result = search
             .execute(Input {
@@ -233,11 +219,7 @@
     async fn test_referencing_types_are_collected(schema: Valid<Schema>) {
         let schema = Arc::new(Mutex::new(schema));
         let search =
-<<<<<<< HEAD
-            Search::new(schema.clone(), true, false).expect("Failed to create search tool");
-=======
-            Search::new(schema.clone(), true, 1, 15_000_000).expect("Failed to create search tool");
->>>>>>> f97e7af2
+            Search::new(schema.clone(), true, 1, 15_000_000, false).expect("Failed to create search tool");
 
         // Search for a type that should have references
         let result = search
