use std::net::IpAddr;

use apollo_mcp_registry::uplink::schema::SchemaSource;
use bon::bon;
use reqwest::header::{CONTENT_TYPE, HeaderMap, HeaderValue};

<<<<<<< HEAD
use crate::explorer::{EXPLORER_TOOL_NAME, Explorer};
use crate::introspection::tools::execute::{EXECUTE_TOOL_NAME, Execute};
use crate::introspection::tools::introspect::{INTROSPECT_TOOL_NAME, Introspect};
use crate::introspection::tools::search::{SEARCH_TOOL_NAME, Search};
use apollo_compiler::validation::Valid;
use apollo_compiler::{Name, Schema};
use apollo_federation::{ApiSchemaOptions, Supergraph};
pub use apollo_mcp_registry::uplink::UplinkConfig;
pub use apollo_mcp_registry::uplink::persisted_queries::ManifestSource;
pub use apollo_mcp_registry::uplink::schema::SchemaSource;
use apollo_mcp_registry::uplink::schema::SchemaState;
use apollo_mcp_registry::uplink::schema::event::Event as SchemaEvent;
use futures::{FutureExt, Stream, StreamExt, future, stream};
use rmcp::ServiceExt;
use rmcp::transport::SseServer;
use rmcp::transport::StreamableHttpServer;
use rmcp::transport::sse_server::SseServerConfig;
use rmcp::transport::stdio;
use rmcp::transport::streamable_http_server::axum::StreamableHttpServerConfig;
use tokio::sync::{Mutex, RwLock};
use tokio_util::sync::CancellationToken;
=======
use crate::custom_scalar_map::CustomScalarMap;
use crate::errors::ServerError;
use crate::event::Event as ServerEvent;
use crate::operations::{MutationMode, OperationSource};

mod states;

use states::StateMachine;
>>>>>>> 19e89512

/// An Apollo MCP Server
pub struct Server {
    transport: Transport,
    schema_source: SchemaSource,
    operation_source: OperationSource,
    endpoint: String,
    headers: HeaderMap,
    introspection: bool,
    explorer_graph_ref: Option<String>,
    custom_scalar_map: Option<CustomScalarMap>,
    mutation_mode: MutationMode,
    disable_type_description: bool,
    disable_schema_description: bool,
}

#[derive(Clone)]
pub enum Transport {
    Stdio,
    SSE { address: IpAddr, port: u16 },
    StreamableHttp { address: IpAddr, port: u16 },
}

#[bon]
impl Server {
    #[builder]
    pub fn new(
        transport: Transport,
        schema_source: SchemaSource,
        operation_source: OperationSource,
        endpoint: String,
        headers: HeaderMap,
        introspection: bool,
        explorer_graph_ref: Option<String>,
        #[builder(required)] custom_scalar_map: Option<CustomScalarMap>,
        mutation_mode: MutationMode,
        disable_type_description: bool,
        disable_schema_description: bool,
    ) -> Self {
        let headers = {
            let mut headers = headers.clone();
            headers.insert(CONTENT_TYPE, HeaderValue::from_static("application/json"));
            headers
        };
        Self {
            transport,
            schema_source,
            operation_source,
            endpoint,
            headers,
            introspection,
            explorer_graph_ref,
            custom_scalar_map,
            mutation_mode,
            disable_type_description,
            disable_schema_description,
        }
    }

    pub async fn start(self) -> Result<(), ServerError> {
        StateMachine {}.start(self).await
    }
<<<<<<< HEAD
}

#[allow(clippy::large_enum_variant)]
enum State {
    Configuring(Configuring),
    SchemaConfigured(SchemaConfigured),
    OperationsConfigured(OperationsConfigured),
    Starting(Starting),
    Running(Running),
    Error(ServerError),
    Stopping,
}

impl From<Configuring> for State {
    fn from(starting: Configuring) -> Self {
        State::Configuring(starting)
    }
}

impl From<SchemaConfigured> for State {
    fn from(schema_configured: SchemaConfigured) -> Self {
        State::SchemaConfigured(schema_configured)
    }
}

impl From<Result<SchemaConfigured, ServerError>> for State {
    fn from(result: Result<SchemaConfigured, ServerError>) -> Self {
        match result {
            Ok(schema_configured) => State::SchemaConfigured(schema_configured),
            Err(error) => State::Error(error),
        }
    }
}

impl From<OperationsConfigured> for State {
    fn from(operations_configured: OperationsConfigured) -> Self {
        State::OperationsConfigured(operations_configured)
    }
}

impl From<Result<OperationsConfigured, ServerError>> for State {
    fn from(result: Result<OperationsConfigured, ServerError>) -> Self {
        match result {
            Ok(operations_configured) => State::OperationsConfigured(operations_configured),
            Err(error) => State::Error(error),
        }
    }
}

impl From<Starting> for State {
    fn from(starting: Starting) -> Self {
        State::Starting(starting)
    }
}

impl From<Result<Starting, ServerError>> for State {
    fn from(result: Result<Starting, ServerError>) -> Self {
        match result {
            Ok(starting) => State::Starting(starting),
            Err(error) => State::Error(error),
        }
    }
}

impl From<Running> for State {
    fn from(running: Running) -> Self {
        State::Running(running)
    }
}

impl From<Result<Running, ServerError>> for State {
    fn from(result: Result<Running, ServerError>) -> Self {
        match result {
            Ok(running) => State::Running(running),
            Err(error) => State::Error(error),
        }
    }
}

impl From<ServerError> for State {
    fn from(error: ServerError) -> Self {
        State::Error(error)
    }
}

struct Configuring {
    transport: Transport,
    endpoint: String,
    headers: HeaderMap,
    introspection: bool,
    explorer_graph_ref: Option<String>,
    custom_scalar_map: Option<CustomScalarMap>,
    mutation_mode: MutationMode,
    disable_type_description: bool,
    disable_schema_description: bool,
}

impl Configuring {
    async fn set_schema(self, schema: Valid<Schema>) -> Result<SchemaConfigured, ServerError> {
        debug!("Received schema:\n{}", schema);
        Ok(SchemaConfigured {
            transport: self.transport,
            schema,
            endpoint: self.endpoint,
            headers: self.headers,
            introspection: self.introspection,
            explorer_graph_ref: self.explorer_graph_ref,
            custom_scalar_map: self.custom_scalar_map,
            mutation_mode: self.mutation_mode,
            disable_type_description: self.disable_type_description,
            disable_schema_description: self.disable_schema_description,
        })
    }

    async fn set_operations(
        self,
        operations: Vec<RawOperation>,
    ) -> Result<OperationsConfigured, ServerError> {
        debug!(
            "Received {} operations:\n{}",
            operations.len(),
            serde_json::to_string_pretty(&operations)?
        );
        Ok(OperationsConfigured {
            transport: self.transport,
            operations,
            endpoint: self.endpoint,
            headers: self.headers,
            introspection: self.introspection,
            explorer_graph_ref: self.explorer_graph_ref,
            custom_scalar_map: self.custom_scalar_map,
            mutation_mode: self.mutation_mode,
            disable_type_description: self.disable_type_description,
            disable_schema_description: self.disable_schema_description,
        })
    }
}

struct SchemaConfigured {
    transport: Transport,
    schema: Valid<Schema>,
    endpoint: String,
    headers: HeaderMap,
    introspection: bool,
    explorer_graph_ref: Option<String>,
    custom_scalar_map: Option<CustomScalarMap>,
    mutation_mode: MutationMode,
    disable_type_description: bool,
    disable_schema_description: bool,
}

impl SchemaConfigured {
    async fn set_schema(self, schema: Valid<Schema>) -> Result<SchemaConfigured, ServerError> {
        debug!("Received schema:\n{}", schema);
        Ok(SchemaConfigured { schema, ..self })
    }

    async fn set_operations(self, operations: Vec<RawOperation>) -> Result<Starting, ServerError> {
        debug!(
            "Received {} operations:\n{}",
            operations.len(),
            serde_json::to_string_pretty(&operations)?
        );
        Ok(Starting {
            transport: self.transport,
            schema: self.schema,
            operations,
            endpoint: self.endpoint,
            headers: self.headers,
            introspection: self.introspection,
            explorer_graph_ref: self.explorer_graph_ref,
            custom_scalar_map: self.custom_scalar_map,
            mutation_mode: self.mutation_mode,
            disable_type_description: self.disable_type_description,
            disable_schema_description: self.disable_schema_description,
        })
    }
}

struct OperationsConfigured {
    transport: Transport,
    operations: Vec<RawOperation>,
    endpoint: String,
    headers: HeaderMap,
    introspection: bool,
    explorer_graph_ref: Option<String>,
    custom_scalar_map: Option<CustomScalarMap>,
    mutation_mode: MutationMode,
    disable_type_description: bool,
    disable_schema_description: bool,
}

impl OperationsConfigured {
    async fn set_schema(self, schema: Valid<Schema>) -> Result<Starting, ServerError> {
        debug!("Received schema:\n{}", schema);
        Ok(Starting {
            transport: self.transport,
            schema,
            operations: self.operations,
            endpoint: self.endpoint,
            headers: self.headers,
            introspection: self.introspection,
            explorer_graph_ref: self.explorer_graph_ref,
            custom_scalar_map: self.custom_scalar_map,
            mutation_mode: self.mutation_mode,
            disable_type_description: self.disable_type_description,
            disable_schema_description: self.disable_schema_description,
        })
    }

    async fn set_operations(
        self,
        operations: Vec<RawOperation>,
    ) -> Result<OperationsConfigured, ServerError> {
        debug!(
            "Received {} operations:\n{}",
            operations.len(),
            serde_json::to_string_pretty(&operations)?
        );
        Ok(OperationsConfigured { operations, ..self })
    }
}

struct Starting {
    transport: Transport,
    schema: Valid<Schema>,
    operations: Vec<RawOperation>,
    endpoint: String,
    headers: HeaderMap,
    introspection: bool,
    explorer_graph_ref: Option<String>,
    custom_scalar_map: Option<CustomScalarMap>,
    mutation_mode: MutationMode,
    disable_type_description: bool,
    disable_schema_description: bool,
}

impl Starting {
    async fn start(self) -> Result<Running, ServerError> {
        let peers = Arc::new(RwLock::new(Vec::new()));

        let operations: Vec<_> = self
            .operations
            .into_iter()
            .map(|operation| {
                operation.into_operation(
                    &self.schema,
                    self.custom_scalar_map.as_ref(),
                    self.mutation_mode,
                    self.disable_type_description,
                    self.disable_schema_description,
                )
            })
            .collect::<Result<Vec<Option<Operation>>, OperationError>>()?
            .into_iter()
            .flatten()
            .collect();

        debug!(
            "Loaded {} operations:\n{}",
            operations.len(),
            serde_json::to_string_pretty(&operations)?
        );

        let root_query_type = self
            .introspection
            .then(|| {
                self.schema
                    .root_operation(OperationType::Query)
                    .map(Name::as_str)
                    .map(|s| s.to_string())
            })
            .flatten();
        let root_mutation_type = self
            .introspection
            .then(|| {
                matches!(self.mutation_mode, MutationMode::All)
                    .then(|| {
                        self.schema
                            .root_operation(OperationType::Mutation)
                            .map(Name::as_str)
                            .map(|s| s.to_string())
                    })
                    .flatten()
            })
            .flatten();
        let schema = Arc::new(Mutex::new(self.schema));

        let (execute_tool, introspect_tool, search_tool) = if self.introspection {
            (
                Some(Execute::new(self.mutation_mode)),
                Some(Introspect::new(
                    schema.clone(),
                    root_query_type,
                    root_mutation_type,
                )),
                Some(Search::new(
                    schema.clone(),
                    matches!(self.mutation_mode, MutationMode::All),
                )?),
            )
        } else {
            (None, None, None)
        };

        let explorer_tool = self.explorer_graph_ref.map(Explorer::new);

        let cancellation_token = CancellationToken::new();

        let running = Running {
            schema,
            operations: Arc::new(Mutex::new(operations)),
            headers: self.headers,
            endpoint: self.endpoint,
            execute_tool,
            introspect_tool,
            search_tool,
            explorer_tool,
            custom_scalar_map: self.custom_scalar_map,
            peers,
            cancellation_token: cancellation_token.clone(),
            mutation_mode: self.mutation_mode,
            disable_type_description: self.disable_type_description,
            disable_schema_description: self.disable_schema_description,
        };

        match self.transport {
            Transport::StreamableHttp { address, port } => {
                info!(port = ?port, address = ?address, "Starting MCP server in Streamable HTTP mode");
                let running = running.clone();
                let listen_address = SocketAddr::new(address, port);
                StreamableHttpServer::serve_with_config(StreamableHttpServerConfig {
                    bind: listen_address,
                    path: "/mcp".to_string(),
                    ct: cancellation_token,
                    sse_keep_alive: None,
                })
                .await?
                .with_service(move || running.clone());
            }
            Transport::SSE { address, port } => {
                info!(port = ?port, address = ?address, "Starting MCP server in SSE mode");
                let running = running.clone();
                let listen_address = SocketAddr::new(address, port);
                SseServer::serve_with_config(SseServerConfig {
                    bind: listen_address,
                    sse_path: "/sse".to_string(),
                    post_path: "/message".to_string(),
                    ct: cancellation_token,
                    sse_keep_alive: None,
                })
                .await?
                .with_service(move || running.clone());
            }
            Transport::Stdio => {
                info!("Starting MCP server in stdio mode");
                let service = running.clone().serve(stdio()).await.inspect_err(|e| {
                    error!("serving error: {:?}", e);
                })?;
                service.waiting().await.map_err(ServerError::StartupError)?;
            }
        }

        Ok(running)
    }
}

#[derive(Clone)]
struct Running {
    schema: Arc<Mutex<Valid<Schema>>>,
    operations: Arc<Mutex<Vec<Operation>>>,
    headers: HeaderMap,
    endpoint: String,
    execute_tool: Option<Execute>,
    introspect_tool: Option<Introspect>,
    search_tool: Option<Search>,
    explorer_tool: Option<Explorer>,
    custom_scalar_map: Option<CustomScalarMap>,
    peers: Arc<RwLock<Vec<Peer<RoleServer>>>>,
    cancellation_token: CancellationToken,
    mutation_mode: MutationMode,
    disable_type_description: bool,
    disable_schema_description: bool,
}

impl Running {
    /// Update a running server with a new schema.
    async fn update_schema(self, schema: Valid<Schema>) -> Result<Running, ServerError> {
        debug!("Schema updated:\n{}", schema);

        // Update the operations based on the new schema. This is necessary because the MCP tool
        // input schemas and description are derived from the schema.
        let operations: Vec<Operation> = self
            .operations
            .lock()
            .await
            .iter()
            .cloned()
            .map(|operation| operation.into_inner())
            .map(|operation| {
                operation.into_operation(
                    &schema,
                    self.custom_scalar_map.as_ref(),
                    self.mutation_mode,
                    self.disable_type_description,
                    self.disable_schema_description,
                )
            })
            .collect::<Result<Vec<Option<Operation>>, OperationError>>()?
            .into_iter()
            .flatten()
            .collect();

        debug!(
            "Updated {} operations:\n{}",
            operations.len(),
            serde_json::to_string_pretty(&operations)?
        );
        *self.operations.lock().await = operations;

        // Update the schema itself
        *self.schema.lock().await = schema;

        // Notify MCP clients that tools have changed
        Self::notify_tool_list_changed(self.peers.clone()).await;
        Ok(self)
    }

    async fn update_operations(
        self,
        operations: Vec<RawOperation>,
    ) -> Result<Running, ServerError> {
        // Update the operations based on the current schema
        {
            let schema = &*self.schema.lock().await;
            let updated_operations: Vec<Operation> = operations
                .into_iter()
                .map(|operation| {
                    operation.into_operation(
                        schema,
                        self.custom_scalar_map.as_ref(),
                        self.mutation_mode,
                        self.disable_type_description,
                        self.disable_schema_description,
                    )
                })
                .collect::<Result<Vec<Option<Operation>>, OperationError>>()?
                .into_iter()
                .flatten()
                .collect();

            debug!(
                "Loaded {} operations:\n{}",
                updated_operations.len(),
                serde_json::to_string_pretty(&updated_operations)?
            );
            *self.operations.lock().await = updated_operations;
        }

        // Notify MCP clients that tools have changed
        Self::notify_tool_list_changed(self.peers.clone()).await;
        Ok(self)
    }

    /// Notify any peers that tools have changed. Drops unreachable peers from the list.
    async fn notify_tool_list_changed(peers: Arc<RwLock<Vec<Peer<RoleServer>>>>) {
        let mut peers = peers.write().await;
        if !peers.is_empty() {
            debug!(
                "Operations changed, notifying {} peers of tool change",
                peers.len()
            );
        }
        let mut retained_peers = Vec::new();
        for peer in peers.iter() {
            if !peer.is_transport_closed() {
                match peer.notify_tool_list_changed().await {
                    Ok(_) => retained_peers.push(peer.clone()),
                    Err(ServiceError::TransportSend(_) | ServiceError::TransportClosed) => {
                        error!("Failed to notify peer of tool list change - dropping peer",);
                    }
                    Err(e) => {
                        error!("Failed to notify peer of tool list change {:?}", e);
                        retained_peers.push(peer.clone());
                    }
                }
            }
        }
        *peers = retained_peers;
    }
}

impl ServerHandler for Running {
    async fn initialize(
        &self,
        _request: InitializeRequestParam,
        context: RequestContext<RoleServer>,
    ) -> Result<InitializeResult, McpError> {
        // TODO: how to remove these?
        let mut peers = self.peers.write().await;
        peers.push(context.peer);
        Ok(self.get_info())
    }

    async fn call_tool(
        &self,
        request: CallToolRequestParam,
        _context: RequestContext<RoleServer>,
    ) -> Result<CallToolResult, McpError> {
        match request.name.as_ref() {
            INTROSPECT_TOOL_NAME => {
                self.introspect_tool
                    .as_ref()
                    .ok_or(tool_not_found(&request.name))?
                    .execute(convert_arguments(request)?)
                    .await
            }
            SEARCH_TOOL_NAME => {
                self.search_tool
                    .as_ref()
                    .ok_or(tool_not_found(&request.name))?
                    .execute(convert_arguments(request)?)
                    .await
            }
            EXPLORER_TOOL_NAME => {
                self.explorer_tool
                    .as_ref()
                    .ok_or(tool_not_found(&request.name))?
                    .execute(convert_arguments(request)?)
                    .await
            }
            EXECUTE_TOOL_NAME => {
                self.execute_tool
                    .as_ref()
                    .ok_or(tool_not_found(&request.name))?
                    .execute(graphql::Request {
                        input: Value::from(request.arguments.clone()),
                        endpoint: &self.endpoint,
                        headers: self.headers.clone(),
                    })
                    .await
            }
            _ => {
                let graphql_request = graphql::Request {
                    input: Value::from(request.arguments.clone()),
                    endpoint: &self.endpoint,
                    headers: self.headers.clone(),
                };
                self.operations
                    .lock()
                    .await
                    .iter()
                    .find(|op| op.as_ref().name == request.name)
                    .ok_or(tool_not_found(&request.name))?
                    .execute(graphql_request)
                    .await
            }
        }
    }

    async fn list_tools(
        &self,
        _request: Option<PaginatedRequestParam>,
        _context: RequestContext<RoleServer>,
    ) -> Result<ListToolsResult, McpError> {
        Ok(ListToolsResult {
            next_cursor: None,
            tools: self
                .operations
                .lock()
                .await
                .iter()
                .map(|op| op.as_ref().clone())
                .chain(self.execute_tool.as_ref().iter().map(|e| e.tool.clone()))
                .chain(self.introspect_tool.as_ref().iter().map(|e| e.tool.clone()))
                .chain(self.search_tool.as_ref().iter().map(|e| e.tool.clone()))
                .chain(self.explorer_tool.as_ref().iter().map(|e| e.tool.clone()))
                .collect(),
        })
    }

    fn get_info(&self) -> ServerInfo {
        ServerInfo {
            capabilities: ServerCapabilities::builder()
                .enable_tools()
                .enable_tool_list_changed()
                .build(),
            ..Default::default()
        }
    }
}

fn tool_not_found(name: &str) -> McpError {
    McpError::new(
        ErrorCode::METHOD_NOT_FOUND,
        format!("Tool {name} not found"),
        None,
    )
}

fn convert_arguments<T: serde::de::DeserializeOwned>(
    arguments: CallToolRequestParam,
) -> Result<T, McpError> {
    serde_json::from_value(Value::from(arguments.arguments))
        .map_err(|_| McpError::new(ErrorCode::INVALID_PARAMS, "Invalid input".to_string(), None))
}

struct StateMachine {}

impl StateMachine {
    pub(crate) async fn start(self, server: Server) -> Result<(), ServerError> {
        let schema_stream = server
            .schema_source
            .into_stream()
            .map(ServerEvent::SchemaUpdated)
            .boxed();
        let operation_stream = server.operation_source.into_stream().await.boxed();
        let ctrl_c_stream = Self::ctrl_c_stream().boxed();
        let mut stream = stream::select_all(vec![schema_stream, operation_stream, ctrl_c_stream]);

        let mut state = State::Configuring(Configuring {
            transport: server.transport,
            endpoint: server.endpoint,
            headers: server.headers,
            introspection: server.introspection,
            explorer_graph_ref: server.explorer_graph_ref,
            custom_scalar_map: server.custom_scalar_map,
            mutation_mode: server.mutation_mode,
            disable_type_description: server.disable_type_description,
            disable_schema_description: server.disable_schema_description,
        });

        while let Some(event) = stream.next().await {
            state = match event {
                ServerEvent::SchemaUpdated(registry_event) => match registry_event {
                    SchemaEvent::UpdateSchema(schema_state) => {
                        let schema = Self::sdl_to_api_schema(schema_state)?;
                        match state {
                            State::Configuring(configuring) => {
                                configuring.set_schema(schema).await.into()
                            }
                            State::SchemaConfigured(schema_configured) => {
                                schema_configured.set_schema(schema).await.into()
                            }
                            State::OperationsConfigured(operations_configured) => {
                                operations_configured.set_schema(schema).await.into()
                            }
                            State::Running(running) => running.update_schema(schema).await.into(),
                            other => other,
                        }
                    }
                    SchemaEvent::NoMoreSchema => match state {
                        State::Configuring(_) | State::OperationsConfigured(_) => {
                            State::Error(ServerError::NoSchema)
                        }
                        _ => state,
                    },
                },
                ServerEvent::OperationsUpdated(operations) => match state {
                    State::Configuring(configuring) => {
                        configuring.set_operations(operations).await.into()
                    }
                    State::SchemaConfigured(schema_configured) => {
                        schema_configured.set_operations(operations).await.into()
                    }
                    State::OperationsConfigured(operations_configured) => operations_configured
                        .set_operations(operations)
                        .await
                        .into(),
                    State::Running(running) => running.update_operations(operations).await.into(),
                    other => other,
                },
                ServerEvent::OperationError(e, _) => {
                    State::Error(ServerError::Operation(OperationError::File(e)))
                }
                ServerEvent::CollectionError(e) => {
                    State::Error(ServerError::Operation(OperationError::Collection(e)))
                }
                ServerEvent::Shutdown => match state {
                    State::Running(running) => {
                        running.cancellation_token.cancel();
                        State::Stopping
                    }
                    _ => State::Stopping,
                },
            };
            if let State::Starting(starting) = state {
                state = starting.start().await.into();
            }
            if matches!(&state, State::Error(_) | State::Stopping) {
                break;
            }
        }
        match state {
            State::Error(e) => Err(e),
            _ => Ok(()),
        }
    }

    #[allow(clippy::result_large_err)]
    fn sdl_to_api_schema(schema_state: SchemaState) -> Result<Valid<Schema>, ServerError> {
        match Supergraph::new(&schema_state.sdl) {
            Ok(supergraph) => Ok(supergraph
                .to_api_schema(ApiSchemaOptions::default())
                .map_err(ServerError::Federation)?
                .schema()
                .clone()),
            Err(_) => Schema::parse_and_validate(schema_state.sdl, "schema.graphql")
                .map_err(|e| ServerError::GraphQLSchema(e.into())),
        }
    }

    #[allow(clippy::expect_used)]
    fn ctrl_c_stream() -> impl Stream<Item = ServerEvent> {
        #[cfg(not(unix))]
        {
            async {
                tokio::signal::ctrl_c()
                    .await
                    .expect("Failed to install CTRL+C signal handler");
            }
            .map(|_| ServerEvent::Shutdown)
            .into_stream()
            .boxed()
        }

        #[cfg(unix)]
        future::select(
            tokio::signal::ctrl_c().map(|s| s.ok()).boxed(),
            async {
                tokio::signal::unix::signal(tokio::signal::unix::SignalKind::terminate())
                    .expect("Failed to install SIGTERM signal handler")
                    .recv()
                    .await
            }
            .boxed(),
        )
        .map(|_| ServerEvent::Shutdown)
        .into_stream()
        .boxed()
    }
=======
>>>>>>> 19e89512
}<|MERGE_RESOLUTION|>--- conflicted
+++ resolved
@@ -4,29 +4,6 @@
 use bon::bon;
 use reqwest::header::{CONTENT_TYPE, HeaderMap, HeaderValue};
 
-<<<<<<< HEAD
-use crate::explorer::{EXPLORER_TOOL_NAME, Explorer};
-use crate::introspection::tools::execute::{EXECUTE_TOOL_NAME, Execute};
-use crate::introspection::tools::introspect::{INTROSPECT_TOOL_NAME, Introspect};
-use crate::introspection::tools::search::{SEARCH_TOOL_NAME, Search};
-use apollo_compiler::validation::Valid;
-use apollo_compiler::{Name, Schema};
-use apollo_federation::{ApiSchemaOptions, Supergraph};
-pub use apollo_mcp_registry::uplink::UplinkConfig;
-pub use apollo_mcp_registry::uplink::persisted_queries::ManifestSource;
-pub use apollo_mcp_registry::uplink::schema::SchemaSource;
-use apollo_mcp_registry::uplink::schema::SchemaState;
-use apollo_mcp_registry::uplink::schema::event::Event as SchemaEvent;
-use futures::{FutureExt, Stream, StreamExt, future, stream};
-use rmcp::ServiceExt;
-use rmcp::transport::SseServer;
-use rmcp::transport::StreamableHttpServer;
-use rmcp::transport::sse_server::SseServerConfig;
-use rmcp::transport::stdio;
-use rmcp::transport::streamable_http_server::axum::StreamableHttpServerConfig;
-use tokio::sync::{Mutex, RwLock};
-use tokio_util::sync::CancellationToken;
-=======
 use crate::custom_scalar_map::CustomScalarMap;
 use crate::errors::ServerError;
 use crate::event::Event as ServerEvent;
@@ -35,7 +12,6 @@
 mod states;
 
 use states::StateMachine;
->>>>>>> 19e89512
 
 /// An Apollo MCP Server
 pub struct Server {
@@ -98,748 +74,4 @@
     pub async fn start(self) -> Result<(), ServerError> {
         StateMachine {}.start(self).await
     }
-<<<<<<< HEAD
-}
-
-#[allow(clippy::large_enum_variant)]
-enum State {
-    Configuring(Configuring),
-    SchemaConfigured(SchemaConfigured),
-    OperationsConfigured(OperationsConfigured),
-    Starting(Starting),
-    Running(Running),
-    Error(ServerError),
-    Stopping,
-}
-
-impl From<Configuring> for State {
-    fn from(starting: Configuring) -> Self {
-        State::Configuring(starting)
-    }
-}
-
-impl From<SchemaConfigured> for State {
-    fn from(schema_configured: SchemaConfigured) -> Self {
-        State::SchemaConfigured(schema_configured)
-    }
-}
-
-impl From<Result<SchemaConfigured, ServerError>> for State {
-    fn from(result: Result<SchemaConfigured, ServerError>) -> Self {
-        match result {
-            Ok(schema_configured) => State::SchemaConfigured(schema_configured),
-            Err(error) => State::Error(error),
-        }
-    }
-}
-
-impl From<OperationsConfigured> for State {
-    fn from(operations_configured: OperationsConfigured) -> Self {
-        State::OperationsConfigured(operations_configured)
-    }
-}
-
-impl From<Result<OperationsConfigured, ServerError>> for State {
-    fn from(result: Result<OperationsConfigured, ServerError>) -> Self {
-        match result {
-            Ok(operations_configured) => State::OperationsConfigured(operations_configured),
-            Err(error) => State::Error(error),
-        }
-    }
-}
-
-impl From<Starting> for State {
-    fn from(starting: Starting) -> Self {
-        State::Starting(starting)
-    }
-}
-
-impl From<Result<Starting, ServerError>> for State {
-    fn from(result: Result<Starting, ServerError>) -> Self {
-        match result {
-            Ok(starting) => State::Starting(starting),
-            Err(error) => State::Error(error),
-        }
-    }
-}
-
-impl From<Running> for State {
-    fn from(running: Running) -> Self {
-        State::Running(running)
-    }
-}
-
-impl From<Result<Running, ServerError>> for State {
-    fn from(result: Result<Running, ServerError>) -> Self {
-        match result {
-            Ok(running) => State::Running(running),
-            Err(error) => State::Error(error),
-        }
-    }
-}
-
-impl From<ServerError> for State {
-    fn from(error: ServerError) -> Self {
-        State::Error(error)
-    }
-}
-
-struct Configuring {
-    transport: Transport,
-    endpoint: String,
-    headers: HeaderMap,
-    introspection: bool,
-    explorer_graph_ref: Option<String>,
-    custom_scalar_map: Option<CustomScalarMap>,
-    mutation_mode: MutationMode,
-    disable_type_description: bool,
-    disable_schema_description: bool,
-}
-
-impl Configuring {
-    async fn set_schema(self, schema: Valid<Schema>) -> Result<SchemaConfigured, ServerError> {
-        debug!("Received schema:\n{}", schema);
-        Ok(SchemaConfigured {
-            transport: self.transport,
-            schema,
-            endpoint: self.endpoint,
-            headers: self.headers,
-            introspection: self.introspection,
-            explorer_graph_ref: self.explorer_graph_ref,
-            custom_scalar_map: self.custom_scalar_map,
-            mutation_mode: self.mutation_mode,
-            disable_type_description: self.disable_type_description,
-            disable_schema_description: self.disable_schema_description,
-        })
-    }
-
-    async fn set_operations(
-        self,
-        operations: Vec<RawOperation>,
-    ) -> Result<OperationsConfigured, ServerError> {
-        debug!(
-            "Received {} operations:\n{}",
-            operations.len(),
-            serde_json::to_string_pretty(&operations)?
-        );
-        Ok(OperationsConfigured {
-            transport: self.transport,
-            operations,
-            endpoint: self.endpoint,
-            headers: self.headers,
-            introspection: self.introspection,
-            explorer_graph_ref: self.explorer_graph_ref,
-            custom_scalar_map: self.custom_scalar_map,
-            mutation_mode: self.mutation_mode,
-            disable_type_description: self.disable_type_description,
-            disable_schema_description: self.disable_schema_description,
-        })
-    }
-}
-
-struct SchemaConfigured {
-    transport: Transport,
-    schema: Valid<Schema>,
-    endpoint: String,
-    headers: HeaderMap,
-    introspection: bool,
-    explorer_graph_ref: Option<String>,
-    custom_scalar_map: Option<CustomScalarMap>,
-    mutation_mode: MutationMode,
-    disable_type_description: bool,
-    disable_schema_description: bool,
-}
-
-impl SchemaConfigured {
-    async fn set_schema(self, schema: Valid<Schema>) -> Result<SchemaConfigured, ServerError> {
-        debug!("Received schema:\n{}", schema);
-        Ok(SchemaConfigured { schema, ..self })
-    }
-
-    async fn set_operations(self, operations: Vec<RawOperation>) -> Result<Starting, ServerError> {
-        debug!(
-            "Received {} operations:\n{}",
-            operations.len(),
-            serde_json::to_string_pretty(&operations)?
-        );
-        Ok(Starting {
-            transport: self.transport,
-            schema: self.schema,
-            operations,
-            endpoint: self.endpoint,
-            headers: self.headers,
-            introspection: self.introspection,
-            explorer_graph_ref: self.explorer_graph_ref,
-            custom_scalar_map: self.custom_scalar_map,
-            mutation_mode: self.mutation_mode,
-            disable_type_description: self.disable_type_description,
-            disable_schema_description: self.disable_schema_description,
-        })
-    }
-}
-
-struct OperationsConfigured {
-    transport: Transport,
-    operations: Vec<RawOperation>,
-    endpoint: String,
-    headers: HeaderMap,
-    introspection: bool,
-    explorer_graph_ref: Option<String>,
-    custom_scalar_map: Option<CustomScalarMap>,
-    mutation_mode: MutationMode,
-    disable_type_description: bool,
-    disable_schema_description: bool,
-}
-
-impl OperationsConfigured {
-    async fn set_schema(self, schema: Valid<Schema>) -> Result<Starting, ServerError> {
-        debug!("Received schema:\n{}", schema);
-        Ok(Starting {
-            transport: self.transport,
-            schema,
-            operations: self.operations,
-            endpoint: self.endpoint,
-            headers: self.headers,
-            introspection: self.introspection,
-            explorer_graph_ref: self.explorer_graph_ref,
-            custom_scalar_map: self.custom_scalar_map,
-            mutation_mode: self.mutation_mode,
-            disable_type_description: self.disable_type_description,
-            disable_schema_description: self.disable_schema_description,
-        })
-    }
-
-    async fn set_operations(
-        self,
-        operations: Vec<RawOperation>,
-    ) -> Result<OperationsConfigured, ServerError> {
-        debug!(
-            "Received {} operations:\n{}",
-            operations.len(),
-            serde_json::to_string_pretty(&operations)?
-        );
-        Ok(OperationsConfigured { operations, ..self })
-    }
-}
-
-struct Starting {
-    transport: Transport,
-    schema: Valid<Schema>,
-    operations: Vec<RawOperation>,
-    endpoint: String,
-    headers: HeaderMap,
-    introspection: bool,
-    explorer_graph_ref: Option<String>,
-    custom_scalar_map: Option<CustomScalarMap>,
-    mutation_mode: MutationMode,
-    disable_type_description: bool,
-    disable_schema_description: bool,
-}
-
-impl Starting {
-    async fn start(self) -> Result<Running, ServerError> {
-        let peers = Arc::new(RwLock::new(Vec::new()));
-
-        let operations: Vec<_> = self
-            .operations
-            .into_iter()
-            .map(|operation| {
-                operation.into_operation(
-                    &self.schema,
-                    self.custom_scalar_map.as_ref(),
-                    self.mutation_mode,
-                    self.disable_type_description,
-                    self.disable_schema_description,
-                )
-            })
-            .collect::<Result<Vec<Option<Operation>>, OperationError>>()?
-            .into_iter()
-            .flatten()
-            .collect();
-
-        debug!(
-            "Loaded {} operations:\n{}",
-            operations.len(),
-            serde_json::to_string_pretty(&operations)?
-        );
-
-        let root_query_type = self
-            .introspection
-            .then(|| {
-                self.schema
-                    .root_operation(OperationType::Query)
-                    .map(Name::as_str)
-                    .map(|s| s.to_string())
-            })
-            .flatten();
-        let root_mutation_type = self
-            .introspection
-            .then(|| {
-                matches!(self.mutation_mode, MutationMode::All)
-                    .then(|| {
-                        self.schema
-                            .root_operation(OperationType::Mutation)
-                            .map(Name::as_str)
-                            .map(|s| s.to_string())
-                    })
-                    .flatten()
-            })
-            .flatten();
-        let schema = Arc::new(Mutex::new(self.schema));
-
-        let (execute_tool, introspect_tool, search_tool) = if self.introspection {
-            (
-                Some(Execute::new(self.mutation_mode)),
-                Some(Introspect::new(
-                    schema.clone(),
-                    root_query_type,
-                    root_mutation_type,
-                )),
-                Some(Search::new(
-                    schema.clone(),
-                    matches!(self.mutation_mode, MutationMode::All),
-                )?),
-            )
-        } else {
-            (None, None, None)
-        };
-
-        let explorer_tool = self.explorer_graph_ref.map(Explorer::new);
-
-        let cancellation_token = CancellationToken::new();
-
-        let running = Running {
-            schema,
-            operations: Arc::new(Mutex::new(operations)),
-            headers: self.headers,
-            endpoint: self.endpoint,
-            execute_tool,
-            introspect_tool,
-            search_tool,
-            explorer_tool,
-            custom_scalar_map: self.custom_scalar_map,
-            peers,
-            cancellation_token: cancellation_token.clone(),
-            mutation_mode: self.mutation_mode,
-            disable_type_description: self.disable_type_description,
-            disable_schema_description: self.disable_schema_description,
-        };
-
-        match self.transport {
-            Transport::StreamableHttp { address, port } => {
-                info!(port = ?port, address = ?address, "Starting MCP server in Streamable HTTP mode");
-                let running = running.clone();
-                let listen_address = SocketAddr::new(address, port);
-                StreamableHttpServer::serve_with_config(StreamableHttpServerConfig {
-                    bind: listen_address,
-                    path: "/mcp".to_string(),
-                    ct: cancellation_token,
-                    sse_keep_alive: None,
-                })
-                .await?
-                .with_service(move || running.clone());
-            }
-            Transport::SSE { address, port } => {
-                info!(port = ?port, address = ?address, "Starting MCP server in SSE mode");
-                let running = running.clone();
-                let listen_address = SocketAddr::new(address, port);
-                SseServer::serve_with_config(SseServerConfig {
-                    bind: listen_address,
-                    sse_path: "/sse".to_string(),
-                    post_path: "/message".to_string(),
-                    ct: cancellation_token,
-                    sse_keep_alive: None,
-                })
-                .await?
-                .with_service(move || running.clone());
-            }
-            Transport::Stdio => {
-                info!("Starting MCP server in stdio mode");
-                let service = running.clone().serve(stdio()).await.inspect_err(|e| {
-                    error!("serving error: {:?}", e);
-                })?;
-                service.waiting().await.map_err(ServerError::StartupError)?;
-            }
-        }
-
-        Ok(running)
-    }
-}
-
-#[derive(Clone)]
-struct Running {
-    schema: Arc<Mutex<Valid<Schema>>>,
-    operations: Arc<Mutex<Vec<Operation>>>,
-    headers: HeaderMap,
-    endpoint: String,
-    execute_tool: Option<Execute>,
-    introspect_tool: Option<Introspect>,
-    search_tool: Option<Search>,
-    explorer_tool: Option<Explorer>,
-    custom_scalar_map: Option<CustomScalarMap>,
-    peers: Arc<RwLock<Vec<Peer<RoleServer>>>>,
-    cancellation_token: CancellationToken,
-    mutation_mode: MutationMode,
-    disable_type_description: bool,
-    disable_schema_description: bool,
-}
-
-impl Running {
-    /// Update a running server with a new schema.
-    async fn update_schema(self, schema: Valid<Schema>) -> Result<Running, ServerError> {
-        debug!("Schema updated:\n{}", schema);
-
-        // Update the operations based on the new schema. This is necessary because the MCP tool
-        // input schemas and description are derived from the schema.
-        let operations: Vec<Operation> = self
-            .operations
-            .lock()
-            .await
-            .iter()
-            .cloned()
-            .map(|operation| operation.into_inner())
-            .map(|operation| {
-                operation.into_operation(
-                    &schema,
-                    self.custom_scalar_map.as_ref(),
-                    self.mutation_mode,
-                    self.disable_type_description,
-                    self.disable_schema_description,
-                )
-            })
-            .collect::<Result<Vec<Option<Operation>>, OperationError>>()?
-            .into_iter()
-            .flatten()
-            .collect();
-
-        debug!(
-            "Updated {} operations:\n{}",
-            operations.len(),
-            serde_json::to_string_pretty(&operations)?
-        );
-        *self.operations.lock().await = operations;
-
-        // Update the schema itself
-        *self.schema.lock().await = schema;
-
-        // Notify MCP clients that tools have changed
-        Self::notify_tool_list_changed(self.peers.clone()).await;
-        Ok(self)
-    }
-
-    async fn update_operations(
-        self,
-        operations: Vec<RawOperation>,
-    ) -> Result<Running, ServerError> {
-        // Update the operations based on the current schema
-        {
-            let schema = &*self.schema.lock().await;
-            let updated_operations: Vec<Operation> = operations
-                .into_iter()
-                .map(|operation| {
-                    operation.into_operation(
-                        schema,
-                        self.custom_scalar_map.as_ref(),
-                        self.mutation_mode,
-                        self.disable_type_description,
-                        self.disable_schema_description,
-                    )
-                })
-                .collect::<Result<Vec<Option<Operation>>, OperationError>>()?
-                .into_iter()
-                .flatten()
-                .collect();
-
-            debug!(
-                "Loaded {} operations:\n{}",
-                updated_operations.len(),
-                serde_json::to_string_pretty(&updated_operations)?
-            );
-            *self.operations.lock().await = updated_operations;
-        }
-
-        // Notify MCP clients that tools have changed
-        Self::notify_tool_list_changed(self.peers.clone()).await;
-        Ok(self)
-    }
-
-    /// Notify any peers that tools have changed. Drops unreachable peers from the list.
-    async fn notify_tool_list_changed(peers: Arc<RwLock<Vec<Peer<RoleServer>>>>) {
-        let mut peers = peers.write().await;
-        if !peers.is_empty() {
-            debug!(
-                "Operations changed, notifying {} peers of tool change",
-                peers.len()
-            );
-        }
-        let mut retained_peers = Vec::new();
-        for peer in peers.iter() {
-            if !peer.is_transport_closed() {
-                match peer.notify_tool_list_changed().await {
-                    Ok(_) => retained_peers.push(peer.clone()),
-                    Err(ServiceError::TransportSend(_) | ServiceError::TransportClosed) => {
-                        error!("Failed to notify peer of tool list change - dropping peer",);
-                    }
-                    Err(e) => {
-                        error!("Failed to notify peer of tool list change {:?}", e);
-                        retained_peers.push(peer.clone());
-                    }
-                }
-            }
-        }
-        *peers = retained_peers;
-    }
-}
-
-impl ServerHandler for Running {
-    async fn initialize(
-        &self,
-        _request: InitializeRequestParam,
-        context: RequestContext<RoleServer>,
-    ) -> Result<InitializeResult, McpError> {
-        // TODO: how to remove these?
-        let mut peers = self.peers.write().await;
-        peers.push(context.peer);
-        Ok(self.get_info())
-    }
-
-    async fn call_tool(
-        &self,
-        request: CallToolRequestParam,
-        _context: RequestContext<RoleServer>,
-    ) -> Result<CallToolResult, McpError> {
-        match request.name.as_ref() {
-            INTROSPECT_TOOL_NAME => {
-                self.introspect_tool
-                    .as_ref()
-                    .ok_or(tool_not_found(&request.name))?
-                    .execute(convert_arguments(request)?)
-                    .await
-            }
-            SEARCH_TOOL_NAME => {
-                self.search_tool
-                    .as_ref()
-                    .ok_or(tool_not_found(&request.name))?
-                    .execute(convert_arguments(request)?)
-                    .await
-            }
-            EXPLORER_TOOL_NAME => {
-                self.explorer_tool
-                    .as_ref()
-                    .ok_or(tool_not_found(&request.name))?
-                    .execute(convert_arguments(request)?)
-                    .await
-            }
-            EXECUTE_TOOL_NAME => {
-                self.execute_tool
-                    .as_ref()
-                    .ok_or(tool_not_found(&request.name))?
-                    .execute(graphql::Request {
-                        input: Value::from(request.arguments.clone()),
-                        endpoint: &self.endpoint,
-                        headers: self.headers.clone(),
-                    })
-                    .await
-            }
-            _ => {
-                let graphql_request = graphql::Request {
-                    input: Value::from(request.arguments.clone()),
-                    endpoint: &self.endpoint,
-                    headers: self.headers.clone(),
-                };
-                self.operations
-                    .lock()
-                    .await
-                    .iter()
-                    .find(|op| op.as_ref().name == request.name)
-                    .ok_or(tool_not_found(&request.name))?
-                    .execute(graphql_request)
-                    .await
-            }
-        }
-    }
-
-    async fn list_tools(
-        &self,
-        _request: Option<PaginatedRequestParam>,
-        _context: RequestContext<RoleServer>,
-    ) -> Result<ListToolsResult, McpError> {
-        Ok(ListToolsResult {
-            next_cursor: None,
-            tools: self
-                .operations
-                .lock()
-                .await
-                .iter()
-                .map(|op| op.as_ref().clone())
-                .chain(self.execute_tool.as_ref().iter().map(|e| e.tool.clone()))
-                .chain(self.introspect_tool.as_ref().iter().map(|e| e.tool.clone()))
-                .chain(self.search_tool.as_ref().iter().map(|e| e.tool.clone()))
-                .chain(self.explorer_tool.as_ref().iter().map(|e| e.tool.clone()))
-                .collect(),
-        })
-    }
-
-    fn get_info(&self) -> ServerInfo {
-        ServerInfo {
-            capabilities: ServerCapabilities::builder()
-                .enable_tools()
-                .enable_tool_list_changed()
-                .build(),
-            ..Default::default()
-        }
-    }
-}
-
-fn tool_not_found(name: &str) -> McpError {
-    McpError::new(
-        ErrorCode::METHOD_NOT_FOUND,
-        format!("Tool {name} not found"),
-        None,
-    )
-}
-
-fn convert_arguments<T: serde::de::DeserializeOwned>(
-    arguments: CallToolRequestParam,
-) -> Result<T, McpError> {
-    serde_json::from_value(Value::from(arguments.arguments))
-        .map_err(|_| McpError::new(ErrorCode::INVALID_PARAMS, "Invalid input".to_string(), None))
-}
-
-struct StateMachine {}
-
-impl StateMachine {
-    pub(crate) async fn start(self, server: Server) -> Result<(), ServerError> {
-        let schema_stream = server
-            .schema_source
-            .into_stream()
-            .map(ServerEvent::SchemaUpdated)
-            .boxed();
-        let operation_stream = server.operation_source.into_stream().await.boxed();
-        let ctrl_c_stream = Self::ctrl_c_stream().boxed();
-        let mut stream = stream::select_all(vec![schema_stream, operation_stream, ctrl_c_stream]);
-
-        let mut state = State::Configuring(Configuring {
-            transport: server.transport,
-            endpoint: server.endpoint,
-            headers: server.headers,
-            introspection: server.introspection,
-            explorer_graph_ref: server.explorer_graph_ref,
-            custom_scalar_map: server.custom_scalar_map,
-            mutation_mode: server.mutation_mode,
-            disable_type_description: server.disable_type_description,
-            disable_schema_description: server.disable_schema_description,
-        });
-
-        while let Some(event) = stream.next().await {
-            state = match event {
-                ServerEvent::SchemaUpdated(registry_event) => match registry_event {
-                    SchemaEvent::UpdateSchema(schema_state) => {
-                        let schema = Self::sdl_to_api_schema(schema_state)?;
-                        match state {
-                            State::Configuring(configuring) => {
-                                configuring.set_schema(schema).await.into()
-                            }
-                            State::SchemaConfigured(schema_configured) => {
-                                schema_configured.set_schema(schema).await.into()
-                            }
-                            State::OperationsConfigured(operations_configured) => {
-                                operations_configured.set_schema(schema).await.into()
-                            }
-                            State::Running(running) => running.update_schema(schema).await.into(),
-                            other => other,
-                        }
-                    }
-                    SchemaEvent::NoMoreSchema => match state {
-                        State::Configuring(_) | State::OperationsConfigured(_) => {
-                            State::Error(ServerError::NoSchema)
-                        }
-                        _ => state,
-                    },
-                },
-                ServerEvent::OperationsUpdated(operations) => match state {
-                    State::Configuring(configuring) => {
-                        configuring.set_operations(operations).await.into()
-                    }
-                    State::SchemaConfigured(schema_configured) => {
-                        schema_configured.set_operations(operations).await.into()
-                    }
-                    State::OperationsConfigured(operations_configured) => operations_configured
-                        .set_operations(operations)
-                        .await
-                        .into(),
-                    State::Running(running) => running.update_operations(operations).await.into(),
-                    other => other,
-                },
-                ServerEvent::OperationError(e, _) => {
-                    State::Error(ServerError::Operation(OperationError::File(e)))
-                }
-                ServerEvent::CollectionError(e) => {
-                    State::Error(ServerError::Operation(OperationError::Collection(e)))
-                }
-                ServerEvent::Shutdown => match state {
-                    State::Running(running) => {
-                        running.cancellation_token.cancel();
-                        State::Stopping
-                    }
-                    _ => State::Stopping,
-                },
-            };
-            if let State::Starting(starting) = state {
-                state = starting.start().await.into();
-            }
-            if matches!(&state, State::Error(_) | State::Stopping) {
-                break;
-            }
-        }
-        match state {
-            State::Error(e) => Err(e),
-            _ => Ok(()),
-        }
-    }
-
-    #[allow(clippy::result_large_err)]
-    fn sdl_to_api_schema(schema_state: SchemaState) -> Result<Valid<Schema>, ServerError> {
-        match Supergraph::new(&schema_state.sdl) {
-            Ok(supergraph) => Ok(supergraph
-                .to_api_schema(ApiSchemaOptions::default())
-                .map_err(ServerError::Federation)?
-                .schema()
-                .clone()),
-            Err(_) => Schema::parse_and_validate(schema_state.sdl, "schema.graphql")
-                .map_err(|e| ServerError::GraphQLSchema(e.into())),
-        }
-    }
-
-    #[allow(clippy::expect_used)]
-    fn ctrl_c_stream() -> impl Stream<Item = ServerEvent> {
-        #[cfg(not(unix))]
-        {
-            async {
-                tokio::signal::ctrl_c()
-                    .await
-                    .expect("Failed to install CTRL+C signal handler");
-            }
-            .map(|_| ServerEvent::Shutdown)
-            .into_stream()
-            .boxed()
-        }
-
-        #[cfg(unix)]
-        future::select(
-            tokio::signal::ctrl_c().map(|s| s.ok()).boxed(),
-            async {
-                tokio::signal::unix::signal(tokio::signal::unix::SignalKind::terminate())
-                    .expect("Failed to install SIGTERM signal handler")
-                    .recv()
-                    .await
-            }
-            .boxed(),
-        )
-        .map(|_| ServerEvent::Shutdown)
-        .into_stream()
-        .boxed()
-    }
-=======
->>>>>>> 19e89512
 }