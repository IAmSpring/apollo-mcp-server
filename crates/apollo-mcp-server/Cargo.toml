--- conflicted
+++ resolved
@@ -36,15 +36,10 @@
 url.workspace = true
 
 [dev-dependencies]
-<<<<<<< HEAD
+figment = { version = "0.10.19", features = ["test"] }
 insta.workspace = true
 rstest.workspace = true
-=======
-figment = { version = "0.10.19", features = ["test"] }
-insta = { workspace = true }
-rstest = "0.25.0"
 secrecy.workspace = true
->>>>>>> ad5c9e38
 tracing-test = "0.2.5"
 
 [lints]
