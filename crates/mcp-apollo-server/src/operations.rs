use std::collections::HashMap;

use apollo_compiler::ast::{OperationType, Selection};
use apollo_compiler::{
    Name, Node, Schema as GraphqlSchema,
    ast::{Definition, OperationDefinition, Type},
    parser::Parser,
};
use rmcp::{
    model::Tool,
    schemars::schema::{
        ArrayValidation, InstanceType, Metadata, ObjectValidation, RootSchema, Schema,
        SchemaObject, SingleOrVec, SubschemaValidation,
    },
    serde_json::{self, Value},
};

#[derive(Debug, Clone)]
pub struct Operation {
    tool: Tool,
    source_text: String,
}
impl AsRef<Tool> for Operation {
    fn as_ref(&self) -> &Tool {
        &self.tool
    }
}

impl From<Operation> for Tool {
    fn from(value: Operation) -> Tool {
        value.tool
    }
}

impl Operation {
    pub fn new(
        source_text: &str,
        graphql_schema: &GraphqlSchema,
        custom_scalar_map: Option<&HashMap<String, SchemaObject>>,
    ) -> Self {
        let document = Parser::new()
            .parse_ast(source_text, "operation.graphql")
            .expect("failed to parse operation");

        let mut operation_defs = document.definitions.iter().filter_map(|def| match def {
            Definition::OperationDefinition(operation_def) => Some(operation_def),
            Definition::FragmentDefinition(_) => None,
            _ => {
                eprintln!(
                    "Schema definitions were passed in, only operations and fragments are allowed"
                );
                None
            }
        });
        let operation_count = operation_defs.clone().count();
        assert!(
            operation_count <= 1,
            "too many operations in document: {operation_count}"
        );

        match operation_defs.nth(0) {
            Some(operation_def) => {
                let operation_name = operation_def
                    .name
                    .clone()
                    .expect("Operations require names")
                    .to_string();

<<<<<<< HEAD
                let description = Self::description(graphql_schema, operation_def);

=======
>>>>>>> 2bee1a47
                let object = serde_json::to_value(get_json_schema(
                    operation_def,
                    graphql_schema,
                    custom_scalar_map,
                ))
                .expect("failed to serialize schema"); // TODO: error handling
                let schema = match object {
                    serde_json::Value::Object(object) => object,
                    _ => panic!("unexpected schema value"), // TODO: error handling
                };

                Operation {
                    tool: Tool::new(
                        operation_name,
                        description.unwrap_or(String::from("")),
                        schema,
                    ),
                    source_text: source_text.to_string(),
                }
            }
            _ => panic!("no operations in document"),
        }
    }

    /// Generate a description for an operation based on documentation in the schema
    fn description(
        graphql_schema: &GraphqlSchema,
        operation_def: &Node<OperationDefinition>,
    ) -> Option<String> {
        let description = operation_def
            .selection_set
            .iter()
            .filter_map(|selection| {
                match selection {
                    Selection::Field(field) => {
                        let field_name = field.name.to_string();
                        let operation_type = operation_def.operation_type;
                        let component = match operation_type {
                            OperationType::Query => graphql_schema.schema_definition.query.clone(),
                            OperationType::Mutation => {
                                graphql_schema.schema_definition.mutation.clone()
                            }
                            OperationType::Subscription => {
                                graphql_schema.schema_definition.subscription.clone()
                            }
                        }?;
                        let query = graphql_schema.get_object(&component)?;
                        query
                            .fields
                            .iter()
                            .find(|(name, _)| {
                                let name = name.to_string();
                                name == field_name
                            })
                            .map(|(_, field_definition)| field_definition.node.clone())
                            .and_then(|field| field.description.clone())
                            .map(|n| n.to_string())
                    }
                    _ => None, // TODO: handle fragments
                }
            })
            .collect::<Vec<String>>()
            .join("\n");
        if description.is_empty() {
            None
        } else {
            Some(description)
        }
    }

    pub async fn execute(
        &self,
        endpoint: &str,
        variables: serde_json::Value,
    ) -> Result<String, reqwest::Error> {
        let client = reqwest::Client::new();
        let body = serde_json::json!({
            "query": self.source_text,
            "variables": variables,
        })
        .to_string();

        match client
            .post(endpoint)
            .header("Content-Type", "application/json")
            .body(body)
            .send()
            .await
        {
            Ok(response) => response.text().await,
            Err(e) => Err(e),
        }
    }
}

fn get_json_schema(
    operation: &Node<OperationDefinition>,
    graphql_schema: &GraphqlSchema,
    custom_scalar_map: Option<&HashMap<String, SchemaObject>>,
) -> RootSchema {
    let mut obj = ObjectValidation::default();

    operation.variables.iter().for_each(|variable| {
        let variable_name = variable.name.to_string();
        let type_name = variable.ty.inner_named_type();
        let schema = type_to_schema(
            // For the root description, for now we can use the type description.
            description(type_name, graphql_schema),
            variable.ty.as_ref(),
            graphql_schema,
            custom_scalar_map,
        );
        obj.properties.insert(variable_name.clone(), schema);
        if variable.ty.is_non_null() {
            obj.required.insert(variable_name);
        }
    });

    RootSchema {
        schema: SchemaObject {
            instance_type: Some(SingleOrVec::Single(Box::new(InstanceType::Object))),
            object: Some(Box::new(obj)),
            ..Default::default()
        },
        ..Default::default()
    }
}

fn schema_factory(
    description: Option<String>,
    instance_type: InstanceType,
    object_validation: Option<ObjectValidation>,
    array_validation: Option<ArrayValidation>,
    subschema_validation: Option<SubschemaValidation>,
    enum_values: Option<Vec<Value>>,
) -> Schema {
    Schema::Object(SchemaObject {
        instance_type: Some(SingleOrVec::Single(Box::new(instance_type))),
<<<<<<< HEAD
        object: object_validation.map(Box::new),
        array: array_validation.map(Box::new),
        subschemas: subschema_validation.map(Box::new),
=======
        object: object_validation.map(|validation| Box::new(validation)),
        array: array_validation.map(|validation| Box::new(validation)),
        subschemas: subschema_validation.map(|validation| Box::new(validation)),
        enum_values: enum_values,
        metadata: Some(Box::new(Metadata {
            description: description,
            ..Default::default()
        })),
>>>>>>> 2bee1a47
        ..Default::default()
    })
}
fn description(name: &Name, graphql_schema: &GraphqlSchema) -> Option<String> {
    let description = if let Some(input_object) = graphql_schema.get_input_object(name) {
        input_object.description.clone()
    } else if let Some(scalar) = graphql_schema.get_scalar(name) {
        scalar.description.clone()
    } else {
        None
    };
    description.map(|n| n.to_string())
}
fn type_to_schema(
    description: Option<String>,
    variable_type: &Type,
    graphql_schema: &GraphqlSchema,
    custom_scalar_map: Option<&HashMap<String, SchemaObject>>,
) -> Schema {
    match variable_type {
        Type::NonNullNamed(named) | Type::Named(named) => match named.as_str() {
            "String" | "ID" => {
                schema_factory(description, InstanceType::String, None, None, None, None)
            }
            "Int" | "Float" => {
                schema_factory(description, InstanceType::Number, None, None, None, None)
            }
            "Boolean" => schema_factory(description, InstanceType::Boolean, None, None, None, None),
            _ => {
                if let Some(input_type) = graphql_schema.get_input_object(named) {
                    let mut obj = ObjectValidation::default();

                    input_type.fields.iter().for_each(|(name, field)| {
                        let description = field.description.as_ref().map(|n| n.to_string());
                        obj.properties.insert(
                            name.to_string(),
                            type_to_schema(
                                description,
                                field.ty.as_ref(),
                                graphql_schema,
                                custom_scalar_map,
                            ),
                        );

                        if field.is_required() {
                            obj.required.insert(name.to_string());
                        }
                    });

                    schema_factory(
                        description,
                        InstanceType::Object,
                        Some(obj),
                        None,
                        None,
                        None,
                    )
                } else if graphql_schema.get_scalar(named).is_some() {
                    if let Some(custom_scalar_map) = custom_scalar_map {
                        if let Some(custom_scalar_schema_object) =
                            custom_scalar_map.get(named.as_str())
                        {
                            let mut custom_schema = custom_scalar_schema_object.clone();
                            let mut meta = *custom_schema.metadata.unwrap_or_default();
                            // If description isn't included in custom schema, inject the one from the schema
                            if meta.description.is_none() {
                                meta.description = description;
                            }
                            custom_schema.metadata = Some(Box::new(meta));
                            Schema::Object(custom_schema)
                        } else {
                            panic!("custom scalar missing from custom_scalar_map")
                        }
                    } else {
                        panic!(
                            "custom scalars aren't currently supported without a custom_scalar_map"
                        )
                    }
                } else if let Some(enum_type) = graphql_schema.get_enum(named) {
                    schema_factory(
                        description,
                        InstanceType::String,
                        None,
                        None,
                        None,
                        Some(
                            enum_type
                                .values
                                .iter()
                                .map(|(_name, value)| serde_json::json!(value.value))
                                .collect(),
                        ),
                    )
                } else {
                    // TODO: Should this be an "any" type or an error?
                    panic!("Type not found in schema! {named}")
                }
            }
        },
        Type::NonNullList(list_type) | Type::List(list_type) => {
            let inner_type_schema =
                type_to_schema(description, list_type, graphql_schema, custom_scalar_map);
            schema_factory(
                None,
                InstanceType::Array,
                None,
                list_type.is_non_null().then(|| ArrayValidation {
                    items: Some(SingleOrVec::Single(Box::new(inner_type_schema.clone()))),
                    ..Default::default()
                }),
                (!list_type.is_non_null()).then(|| SubschemaValidation {
                    one_of: Some(vec![
                        inner_type_schema,
                        Schema::Object(SchemaObject {
                            instance_type: Some(SingleOrVec::Single(Box::new(InstanceType::Null))),
                            ..Default::default()
                        }),
                    ]),
                    ..Default::default()
                }),
                None,
            )
        }
    }
}

#[cfg(test)]
mod tests {
    use std::collections::HashMap;

    use apollo_compiler::parser::Parser;
    use rmcp::{
        model::Tool,
        schemars::schema::{InstanceType, SchemaObject, SingleOrVec},
        serde_json,
    };

    use crate::operations::Operation;

    fn expect_json_schema(
        source_text: &str,
        expected_json: serde_json::Value,
        expected_name: &str,
        expected_description: &str,
        custom_scalar_map: Option<&HashMap<String, SchemaObject>>,
    ) {
        let mut parser = Parser::new();
        let document = parser
            .parse_ast(
                "
                    type Query { id: String }
                    \"\"\"
                    RealCustomScalar exists
                    \"\"\"
                    scalar RealCustomScalar
                    input RealInputObject {
                        \"\"\"
                        optional is a input field that is optional
                        \"\"\"
                        optional: String
                        \"\"\"
                        required is a input field that is required
                        \"\"\"
                        required: String!
                    }

                    enum RealEnum {
                        \"\"\"
                        ENUM_VALUE_1 is a value
                        \"\"\"
                        ENUM_VALUE_1
                        \"\"\"
                        ENUM_VALUE_2 is a value
                        \"\"\"
                        ENUM_VALUE_2
                    }
                ",
                "operation.graphql",
            )
            .expect("failed to parse operation");
        let graphql_schema = document.to_schema().unwrap();

        let operation = Operation::new(source_text, &graphql_schema, custom_scalar_map);
        let Tool {
            name,
            description,
            input_schema,
        } = operation.into();
        assert_eq!(serde_json::json!(input_schema), expected_json);
        assert_eq!(name, expected_name);
        assert_eq!(description, expected_description)
    }

    #[test]
    fn no_variables() {
        expect_json_schema(
            "query QueryName { id }",
            serde_json::json!({"type": "object"}),
            "QueryName",
            "",
            None,
        )
    }

    #[test]
    fn nullable_named_type() {
        expect_json_schema(
            "query QueryName($id: ID) { id }",
            serde_json::json!({
                "type": "object",
                "properties": {
                    "id": {
                        "type": "string",
                        "description": "The `ID` scalar type represents a unique identifier, often used to refetch an object or as key for a cache. The ID type appears in a JSON response as a String; however, it is not intended to be human-readable. When expected as an input type, any string (such as `\"4\"`) or integer (such as `4`) input value will be accepted as an ID."
                    }
                }
            }),
            "QueryName",
            "",
            None,
        )
    }

    #[test]
    fn non_nullable_named_type() {
        expect_json_schema(
            "query QueryName($id: ID!) { id }",
            serde_json::json!({
                "type": "object",
                "properties": {
                    "id": {
                        "type": "string",
                        "description": "The `ID` scalar type represents a unique identifier, often used to refetch an object or as key for a cache. The ID type appears in a JSON response as a String; however, it is not intended to be human-readable. When expected as an input type, any string (such as `\"4\"`) or integer (such as `4`) input value will be accepted as an ID."
                    }
                },
                "required": ["id"]
            }),
            "QueryName",
            "",
            None,
        )
    }

    #[test]
    fn non_nullable_list_of_nullable_named_type() {
        expect_json_schema(
            "query QueryName($id: [ID]!) { id }",
            serde_json::json!({
                "type": "object",
                "properties": {
                    "id": {
                        "type": "array",
                        "oneOf": [
                            {
                                "type": "string",
                                "description": "The `ID` scalar type represents a unique identifier, often used to refetch an object or as key for a cache. The ID type appears in a JSON response as a String; however, it is not intended to be human-readable. When expected as an input type, any string (such as `\"4\"`) or integer (such as `4`) input value will be accepted as an ID.",
                            },
                            {"type": "null"}
                        ]
                    }
                },
                "required": ["id"]
            }),
            "QueryName",
            "",
            None,
        )
    }

    #[test]
    fn non_nullable_list_of_non_nullable_named_type() {
        expect_json_schema(
            "query QueryName($id: [ID!]!) { id }",
            serde_json::json!({
                "type": "object",
                "properties": {
                    "id": {
                        "type": "array",
                        "items": {
                            "type": "string",
                            "description": "The `ID` scalar type represents a unique identifier, often used to refetch an object or as key for a cache. The ID type appears in a JSON response as a String; however, it is not intended to be human-readable. When expected as an input type, any string (such as `\"4\"`) or integer (such as `4`) input value will be accepted as an ID.",
                        }
                    }
                },
                "required": ["id"]
            }),
            "QueryName",
            "",
            None,
        )
    }

    #[test]
    fn nullable_list_of_nullable_named_type() {
        expect_json_schema(
            "query QueryName($id: [ID]) { id }",
            serde_json::json!({
                "type": "object",
                "properties": {
                    "id": {
                        "type": "array",
                        "oneOf": [
                            {
                                "type": "string",
                                "description": "The `ID` scalar type represents a unique identifier, often used to refetch an object or as key for a cache. The ID type appears in a JSON response as a String; however, it is not intended to be human-readable. When expected as an input type, any string (such as `\"4\"`) or integer (such as `4`) input value will be accepted as an ID.",
                            },
                            {"type": "null"}
                        ]
                    }
                },
            }),
            "QueryName",
            "",
            None,
        )
    }

    #[test]
    fn nullable_list_of_non_nullable_named_type() {
        expect_json_schema(
            "query QueryName($id: [ID!]) { id }",
            serde_json::json!({
                "type": "object",
                "properties": {
                    "id": {
                        "type": "array",
                        "items": {
                            "type": "string",
                            "description": "The `ID` scalar type represents a unique identifier, often used to refetch an object or as key for a cache. The ID type appears in a JSON response as a String; however, it is not intended to be human-readable. When expected as an input type, any string (such as `\"4\"`) or integer (such as `4`) input value will be accepted as an ID.",
                        }
                    }
                },
            }),
            "QueryName",
            "",
            None,
        )
    }

    #[test]
    fn nullable_list_of_nullable_lists_of_nullable_named_types() {
        expect_json_schema(
            "query QueryName($id: [[ID]]) { id }",
            serde_json::json!({
                "type": "object",
                "properties": {
                    "id": {
                        "type": "array",
                        "oneOf": [
                            {"type": "array", "oneOf": [{
                                "type": "string",
                                "description": "The `ID` scalar type represents a unique identifier, often used to refetch an object or as key for a cache. The ID type appears in a JSON response as a String; however, it is not intended to be human-readable. When expected as an input type, any string (such as `\"4\"`) or integer (such as `4`) input value will be accepted as an ID.",
                            }, {"type": "null"}]},
                            {"type": "null"}
                        ]
                    }
                },
            }),
            "QueryName",
            "",
            None,
        )
    }

    #[test]
    fn nullable_input_object() {
        expect_json_schema(
            "query QueryName($id: RealInputObject) { id }",
            serde_json::json!({
                "type": "object",
                "properties": {
                    "id": {
                        "type": "object",
                        "properties": {
                            "optional": {
                                "type": "string",
                                "description": "optional is a input field that is optional"
                             },
                            "required": { "type": "string", "description": "required is a input field that is required" }
                        },
                        "required": ["required"]
                    }
                },
            }),
            "QueryName",
            "",
            None,
        )
    }

    #[test]
    fn non_nullable_enum() {
        expect_json_schema(
            "query QueryName($id: RealEnum!) { id }",
            serde_json::json!({
                "type": "object",
                "properties": {
                    "id": {
                        "type": "string",
                        "enum": [
                            "ENUM_VALUE_1",
                            "ENUM_VALUE_2",
                        ]

                    },
                },
                "required": ["id"]
            }),
            "QueryName",
            "",
            None,
        )
    }

    #[test]
    #[should_panic(expected = "too many operations in document: 2")]
    fn multiple_operations_should_panic() {
        expect_json_schema(
            "query QueryName { id } query QueryName { id }",
            serde_json::json!({}),
            "",
            "",
            None,
        )
    }

    #[test]
    #[should_panic(expected = "Operations require names")]
    fn unnamed_operations_should_panic() {
        expect_json_schema("query { id }", serde_json::json!({}), "", "", None)
    }

    #[test]
    #[should_panic(expected = "no operations in document")]
    fn no_operations_should_panic() {
        expect_json_schema(
            "fragment Test on Query { id }",
            serde_json::json!({}),
            "",
            "",
            None,
        )
    }

    #[test]
    #[should_panic(expected = "no operations in document")]
    fn schema_should_panic() {
        expect_json_schema(
            "type Query { id: String }",
            serde_json::json!({}),
            "",
            "",
            None,
        )
    }

    #[test]
    #[should_panic(expected = "Type not found in schema! FakeType")]
    fn unknown_type_should_panic() {
        expect_json_schema(
            "query QueryName($id: FakeType) { id }",
            serde_json::json!({}),
            "",
            "",
            None,
        )
    }

    #[test]
    #[should_panic(expected = "custom scalars aren't currently supported")]
    fn custom_scalar_without_map_should_panic() {
        expect_json_schema(
            "query QueryName($id: RealCustomScalar) { id }",
            serde_json::json!({}),
            "",
            "",
            None,
        )
    }

    #[test]
    #[should_panic(expected = "custom scalar missing from custom_scalar_map")]
    fn custom_scalar_with_map_but_not_found_should_panic() {
        expect_json_schema(
            "query QueryName($id: RealCustomScalar) { id }",
            serde_json::json!({}),
            "",
            "",
            Some(&HashMap::new()),
        )
    }

    #[test]
    fn custom_scalar_with_map() {
        let mut custom_scalar_map = HashMap::new();
        custom_scalar_map.insert(
            "RealCustomScalar".to_string(),
            SchemaObject {
                instance_type: Some(SingleOrVec::Single(Box::new(InstanceType::String))),
                ..Default::default()
            },
        );
        expect_json_schema(
            "query QueryName($id: RealCustomScalar) { id }",
            serde_json::json!({
                "type": "object",
                "properties": {
                    "id": {
                        "type": "string",
                        "description": "RealCustomScalar exists"
                    }
                },
            }),
            "QueryName",
            "",
            Some(&custom_scalar_map),
        )
    }
}<|MERGE_RESOLUTION|>--- conflicted
+++ resolved
@@ -66,11 +66,8 @@
                     .expect("Operations require names")
                     .to_string();
 
-<<<<<<< HEAD
                 let description = Self::description(graphql_schema, operation_def);
 
-=======
->>>>>>> 2bee1a47
                 let object = serde_json::to_value(get_json_schema(
                     operation_def,
                     graphql_schema,
@@ -209,20 +206,14 @@
 ) -> Schema {
     Schema::Object(SchemaObject {
         instance_type: Some(SingleOrVec::Single(Box::new(instance_type))),
-<<<<<<< HEAD
         object: object_validation.map(Box::new),
         array: array_validation.map(Box::new),
         subschemas: subschema_validation.map(Box::new),
-=======
-        object: object_validation.map(|validation| Box::new(validation)),
-        array: array_validation.map(|validation| Box::new(validation)),
-        subschemas: subschema_validation.map(|validation| Box::new(validation)),
-        enum_values: enum_values,
+        enum_values,
         metadata: Some(Box::new(Metadata {
-            description: description,
+            description,
             ..Default::default()
         })),
->>>>>>> 2bee1a47
         ..Default::default()
     })
 }
