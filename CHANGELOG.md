--- conflicted
+++ resolved
@@ -14,15 +14,14 @@
 -->
 
 ## [Unreleased]
-<<<<<<< HEAD
+
+### 🚀 Features
+
+- Add a `--log` option to specify the log level used by the MCP Server (default is INFO). Reduce the level of many messages emitted by the server so INFO is less verbose. (#82)
 
 ### 🐛 Fixes
 
 - Fix issues with the `introspect` tool. (#83)
-=======
-### 🚀 Features
-- Add a `--log` option to specify the log level used by the MCP Server (default is INFO). Reduce the level of many messages emitted by the server so INFO is less verbose. (#82)
->>>>>>> 494302f4
 
 ## [0.2.0] - 2025-05-21
 
